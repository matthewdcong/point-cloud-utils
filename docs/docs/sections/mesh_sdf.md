<<<<<<< HEAD
# Computing Signed Distances (SDFs) to Meshes
Many applications require a [signed distance function (SDF) representation for a 3D shape](https://en.wikipedia.org/wiki/Signed_distance_function). For example, many shape reconstruction neural networks such as [DeepSDF](https://arxiv.org/abs/1901.05103) require such a representation for training. Unfortunately, most 3D shape data is stored as a triangle mesh, making SDFs not readily available. Point-Cloud-Utils makes it very easy to extract signed distances from a triangle mesh. 

!!! note "Remark about mesh quality"
    To extract an SDF for a triangle mesh, the mesh must be of relatively good quality (manifold, watertight, no sliver triangles, etc...). To clean up a mesh for SDF extraction see [Making a triangle mesh watertight](../watertight_manifold).
=======
# Computing Signed Distances to Triangle Meshes
Many applications require a [signed distance function (SDF) representation for a 3D shape](https://en.wikipedia.org/wiki/Signed_distance_function). For example, many shape reconstruction neural networks such as (DeepSDF)[https://arxiv.org/abs/1901.05103] require such a representation for training. Unfortunately, most 3D shape data is stored as a triangle mesh, making SDFs not readily available. Point-Cloud-Utils makes it very easy to extract signed distances from a triangle mesh. 

!!! note "Remark about mesh quality"
    To extract an SDF for a triangle mesh, the mesh must be of relatively good quality (manifold, watertight, no sliver triangles, etc...). To clean up a mesh for SDF extraction see [Making a triangle mesh watertight](sections/watertight_mesh.md).
>>>>>>> 6ca0e95c

## SDF Overview
A *signed distance function* $f : \mathbb{R}^3 \rightarrow \mathbb{R}$ maps 3D points $x \in \mathbb{R}^3$ to the nearest distance between $x$ and some surface $S$. In other words:
$$
f(x) = \min_{x' \in S} \|x - x'\|_2
$$
The zero level set of the SDF $f$ are precisely the set of points which lie on the surface. *i.e.*
$$
S = \{x : f(x) = 0\}
$$
The image below shows a plot of the SDF for the boundary of the letters PCU. 
<p align="center">
<<<<<<< HEAD
    <img src="../../imgs/pcu_sdf_2.png" alt="Signed distance function for the letters PCU" style="width:85%">
    <figcaption style="text-align: center; font-style: italic;">Level sets of the signed distance function for the letters PCU. The zero level set (surface) is colored as a white line.</figcaption>
</p>

## Computing an SDF to a Mesh
=======
    <img src="../../imgs/pcu_sdf.png" alt="Signed distance function for the letters PCU" style="width:50%">
    <figcaption style="text-align: center; font-style: italic;">Level sets of the signed distance function for the letters PCU. The zero level set (surface) is colored as a green line.</figcaption>
</div>
</p>

## Computing an SDF from a triangle mesh
>>>>>>> 6ca0e95c
We can compute the signed distance of a set of points in Point-Cloud-Utils in the following way:
```python
import numpy as np
import point_cloud_utils as pcu

# 1000 random query points to compute the SDF at
query_pts = np.random.rand(1000, 3)

v, f = pcu.load_mesh_vf("bunny.ply")

# sdf is the signed distance for each query point
# fid is the nearest face to each query point on the mesh
# bc are the barycentric coordinates of the nearest point to each query point within the face
sdf, fid, bc = pcu.signed_distance_to_mesh(query_pts, v, f)
```
<<<<<<< HEAD
Below we plot the sampled points colored by their SDF values:
<p align="center">
    <img src="../../imgs/bunny_sdf.png" alt="Signed distance values for points around a mesh" style="width:80%">
    <figcaption style="text-align: center; font-style: italic;">A thousand points sammpled around the bunny colored by their signed distance values.</figcaption>
</p>

!!! note "Representing mesh-surface samples in Point Cloud Utils"
    Point Cloud Utils returns samples on the surface of a mesh using [*Barycentric Coordinates*](https://en.wikipedia.org/wiki/Barycentric_coordinate_system). *i.e.* each sample is encoded as:

     1. The index of the mesh face containing it (usually referred to as `fid`)
     2. The barycentric coordinates of the point within that face (usually referred to as `bc`)

    <p align="center">
      <img src="../../imgs/barycentric_coords.png" alt="Barycentric coordinates illustration" style="width:80%">
      <figcaption style="text-align: center; font-style: italic;">Encoding surface samples as barycentric coordinates. The teal point is the barycentric combination with weights $(\alpha, \beta, \gamma)$ in face 3.</figcaption>
    </p>
    The reason for encoding points in this way is that it allows us to interpolate any quantity stored at the vertices (including their positions) of a mesh to the sample positions, and thus sample vertex attributes.

    To recover vertex quantities from `fid`, `bc` pairs use the function `pcu.interpolate_barycentric_coords(f, fid, bc, vertex_quantity)`
=======
>>>>>>> 6ca0e95c
<|MERGE_RESOLUTION|>--- conflicted
+++ resolved
@@ -1,16 +1,8 @@
-<<<<<<< HEAD
 # Computing Signed Distances (SDFs) to Meshes
 Many applications require a [signed distance function (SDF) representation for a 3D shape](https://en.wikipedia.org/wiki/Signed_distance_function). For example, many shape reconstruction neural networks such as [DeepSDF](https://arxiv.org/abs/1901.05103) require such a representation for training. Unfortunately, most 3D shape data is stored as a triangle mesh, making SDFs not readily available. Point-Cloud-Utils makes it very easy to extract signed distances from a triangle mesh. 
 
 !!! note "Remark about mesh quality"
     To extract an SDF for a triangle mesh, the mesh must be of relatively good quality (manifold, watertight, no sliver triangles, etc...). To clean up a mesh for SDF extraction see [Making a triangle mesh watertight](../watertight_manifold).
-=======
-# Computing Signed Distances to Triangle Meshes
-Many applications require a [signed distance function (SDF) representation for a 3D shape](https://en.wikipedia.org/wiki/Signed_distance_function). For example, many shape reconstruction neural networks such as (DeepSDF)[https://arxiv.org/abs/1901.05103] require such a representation for training. Unfortunately, most 3D shape data is stored as a triangle mesh, making SDFs not readily available. Point-Cloud-Utils makes it very easy to extract signed distances from a triangle mesh. 
-
-!!! note "Remark about mesh quality"
-    To extract an SDF for a triangle mesh, the mesh must be of relatively good quality (manifold, watertight, no sliver triangles, etc...). To clean up a mesh for SDF extraction see [Making a triangle mesh watertight](sections/watertight_mesh.md).
->>>>>>> 6ca0e95c
 
 ## SDF Overview
 A *signed distance function* $f : \mathbb{R}^3 \rightarrow \mathbb{R}$ maps 3D points $x \in \mathbb{R}^3$ to the nearest distance between $x$ and some surface $S$. In other words:
@@ -23,20 +15,11 @@
 $$
 The image below shows a plot of the SDF for the boundary of the letters PCU. 
 <p align="center">
-<<<<<<< HEAD
     <img src="../../imgs/pcu_sdf_2.png" alt="Signed distance function for the letters PCU" style="width:85%">
     <figcaption style="text-align: center; font-style: italic;">Level sets of the signed distance function for the letters PCU. The zero level set (surface) is colored as a white line.</figcaption>
 </p>
 
 ## Computing an SDF to a Mesh
-=======
-    <img src="../../imgs/pcu_sdf.png" alt="Signed distance function for the letters PCU" style="width:50%">
-    <figcaption style="text-align: center; font-style: italic;">Level sets of the signed distance function for the letters PCU. The zero level set (surface) is colored as a green line.</figcaption>
-</div>
-</p>
-
-## Computing an SDF from a triangle mesh
->>>>>>> 6ca0e95c
 We can compute the signed distance of a set of points in Point-Cloud-Utils in the following way:
 ```python
 import numpy as np
@@ -52,7 +35,7 @@
 # bc are the barycentric coordinates of the nearest point to each query point within the face
 sdf, fid, bc = pcu.signed_distance_to_mesh(query_pts, v, f)
 ```
-<<<<<<< HEAD
+
 Below we plot the sampled points colored by their SDF values:
 <p align="center">
     <img src="../../imgs/bunny_sdf.png" alt="Signed distance values for points around a mesh" style="width:80%">
@@ -71,6 +54,4 @@
     </p>
     The reason for encoding points in this way is that it allows us to interpolate any quantity stored at the vertices (including their positions) of a mesh to the sample positions, and thus sample vertex attributes.
 
-    To recover vertex quantities from `fid`, `bc` pairs use the function `pcu.interpolate_barycentric_coords(f, fid, bc, vertex_quantity)`
-=======
->>>>>>> 6ca0e95c
+    To recover vertex quantities from `fid`, `bc` pairs use the function `pcu.interpolate_barycentric_coords(f, fid, bc, vertex_quantity)`